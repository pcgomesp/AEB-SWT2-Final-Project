--- conflicted
+++ resolved
@@ -115,9 +115,6 @@
     return aux;
 }
 
-<<<<<<< HEAD
-can_msg conv2CANVelocityData(bool vehicle_direction, double relative_velocity)
-=======
 
 /**
  * @brief Function that encapsulates data into the Speed CAN frame.
@@ -133,7 +130,6 @@
  * 
 */
 can_msg conv2CANVelocityData(bool vehicle_direction, double relative_velocity, double relative_acceleration)
->>>>>>> f5b65a40
 {
     //printf("Rel acel: %lf\n", relative_acceleration);
     can_msg aux = {.identifier = ID_SPEED_S, .dataFrame = BASE_DATA_FRAME};

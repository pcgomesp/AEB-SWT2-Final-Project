--- conflicted
+++ resolved
@@ -10,10 +10,6 @@
 #include "file_reader.h"
 
 void *getSensorsData(void *arg);
-<<<<<<< HEAD
-void *getSensorsData(void *arg);
-=======
->>>>>>> aa686628
 can_msg conv2CANCarClusterData(bool on_off_aeb_system);
 can_msg conv2CANVelocityData(bool vehicle_direction, double relative_velocity, double relative_acceleration);
 can_msg conv2CANObstacleData(bool has_obstacle, double obstacle_distance);
@@ -25,10 +21,7 @@
 
 can_msg can_car_cluster, can_velocity_sensor, can_obstacle_sensor, can_pedals_sensor;
 
-<<<<<<< HEAD
-=======
 #ifndef TEST_MODE 
->>>>>>> aa686628
 int main()
 {
     int sensors_thr;
@@ -41,12 +34,6 @@
     sensors_thr = pthread_create(&sensors_id, NULL, getSensorsData, file); // Changed the argument from null to file(the last argument)
     if (sensors_thr != 0)
     {
-<<<<<<< HEAD
-    sensors_thr = pthread_create(&sensors_id, NULL, getSensorsData, file); // Changed the argument from null to file(the last argument)
-    if (sensors_thr != 0)
-    {
-=======
->>>>>>> aa686628
         perror("Sensors: it wasn't possible to create the associated thread\n");
         exit(52);
     }
@@ -55,11 +42,7 @@
     return 0;
 }
 
-<<<<<<< HEAD
-void *getSensorsData(void *arg)
-=======
 void* getSensorsData(void *arg)
->>>>>>> aa686628
 {
     FILE *file = (FILE *) arg;
     while (1)
@@ -68,19 +51,9 @@
         if (read_sensor_data(file, &sensorsData))
         {
             can_car_cluster = conv2CANCarClusterData(sensorsData.on_off_aeb_system);
-<<<<<<< HEAD
-        if (read_sensor_data(file, &sensorsData))
-        {
-            can_car_cluster = conv2CANCarClusterData(sensorsData.on_off_aeb_system);
-            can_velocity_sensor = conv2CANVelocityData(sensorsData.reverseEnabled, sensorsData.relative_velocity); // [SwR-10]
-            can_obstacle_sensor = conv2CANObstacleData(sensorsData.has_obstacle, sensorsData.obstacle_distance);
-            can_pedals_sensor = conv2CANPedalsData(sensorsData.brake_pedal, sensorsData.accelerator_pedal);
-            can_pedals_sensor = conv2CANPedalsData(sensorsData.brake_pedal, sensorsData.accelerator_pedal);
-=======
             can_velocity_sensor = conv2CANVelocityData(sensorsData.reverseEnabled, sensorsData.relative_velocity, sensorsData.relative_acceleration); // [SwR-10]
             can_obstacle_sensor = conv2CANObstacleData(sensorsData.has_obstacle, sensorsData.obstacle_distance);
             can_pedals_sensor = conv2CANPedalsData(sensorsData.brake_pedal, sensorsData.accelerator_pedal);
->>>>>>> aa686628
 
             write_mq(sensors_mq, &can_car_cluster);
             write_mq(sensors_mq, &can_velocity_sensor);
@@ -91,13 +64,6 @@
         }
         else
         {
-<<<<<<< HEAD
-            printf("New line.\n"); // This line is used for see the break of line
-        }
-        else
-        {
-=======
->>>>>>> aa686628
             // If a new line can't be read, the end of the file was reached
             printf("EOF reached.\n");
             break;
@@ -107,20 +73,11 @@
     }
 
     fclose(file);
-<<<<<<< HEAD
-
-    fclose(file);
-=======
->>>>>>> aa686628
     return NULL;
 }
 #endif
 
 // The location of information in the data frame location, in the following functions,
-<<<<<<< HEAD
-// The location of information in the data frame location, in the following functions,
-=======
->>>>>>> aa686628
 // is according to the dbc file in the requirements specification
 
 can_msg conv2CANCarClusterData(bool on_off_aeb_system)
@@ -130,55 +87,29 @@
     // Enable or disable AEB data encapsulation
     if (on_off_aeb_system)
     {
-<<<<<<< HEAD
-    if (on_off_aeb_system)
-    {
-=======
->>>>>>> aa686628
         aux.dataFrame[0] = 0x01;
     }
     else
     {
-<<<<<<< HEAD
-    else
-    {
-=======
->>>>>>> aa686628
         aux.dataFrame[0] = 0x00;
     }
 
     return aux;
 }
 
-<<<<<<< HEAD
-can_msg conv2CANVelocityData(bool vehicle_direction, double relative_velocity)
-{
-=======
 
 can_msg conv2CANVelocityData(bool vehicle_direction, double relative_velocity, double relative_acceleration)
 {
     //printf("Rel acel: %lf\n", relative_acceleration);
->>>>>>> aa686628
     can_msg aux = {.identifier = ID_SPEED_S, .dataFrame = BASE_DATA_FRAME};
 
     // Vehicle direction (forward or reverse) data encapsulation
     if (vehicle_direction)
     {
-<<<<<<< HEAD
-    if (vehicle_direction)
-    {
-=======
->>>>>>> aa686628
         aux.dataFrame[2] = 0x01;
     }
     else
     {
-<<<<<<< HEAD
-    }
-    else
-    {
-=======
->>>>>>> aa686628
         aux.dataFrame[2] = 0x00;
     }
 
@@ -220,21 +151,10 @@
     // Obstacle detection data encapsulation
     if (has_obstacle)
     {
-<<<<<<< HEAD
-    if (has_obstacle)
-    {
-=======
->>>>>>> aa686628
         aux.dataFrame[2] = 0x01;
     }
     else
     {
-<<<<<<< HEAD
-    }
-    else
-    {
-=======
->>>>>>> aa686628
         aux.dataFrame[2] = 0x00;
     }
 
@@ -258,44 +178,22 @@
     // Brake pedal activation data encapsulation
     if (brake_pedal)
     {
-<<<<<<< HEAD
-    if (brake_pedal)
-    {
-=======
->>>>>>> aa686628
         aux.dataFrame[1] = 0x01;
     }
     else
     {
-<<<<<<< HEAD
-    }
-    else
-    {
-=======
->>>>>>> aa686628
         aux.dataFrame[1] = 0x00;
     }
 
     // Accelerator pedal activation data encapsulation
     if (accelerator_pedal)
     {
-<<<<<<< HEAD
-    if (accelerator_pedal)
-    {
-=======
->>>>>>> aa686628
         aux.dataFrame[0] = 0x01;
     }
     else
     {
-<<<<<<< HEAD
-    }
-    else
-    {
-=======
->>>>>>> aa686628
         aux.dataFrame[0] = 0x00;
     }
 
     return aux;
-}
+}
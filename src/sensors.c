#include <stdio.h>
#include <stdlib.h>
#include <unistd.h>
#include "constants.h"
#include "mq_utils.h"
#include "sensors_input.h"
#include <pthread.h>
#include <stdbool.h>
#include "dbc.h"
#include "file_reader.h"

void *getSensorsData(void *arg);
can_msg conv2CANCarClusterData(bool on_off_aeb_system);
can_msg conv2CANVelocityData(bool vehicle_direction, double relative_velocity);
can_msg conv2CANObstacleData(bool has_obstacle, double obstacle_distance);
can_msg conv2CANPedalsData(bool brake_pedal, bool accelerator_pedal);

mqd_t sensors_mq;
pthread_t sensors_id;
sensors_input_data sensorsData;

can_msg can_car_cluster, can_velocity_sensor, can_obstacle_sensor, can_pedals_sensor;

<<<<<<< HEAD
#ifndef TEST_MODE 
int main(){
=======
int main()
{
>>>>>>> 84ee8df0
    int sensors_thr;

    sensors_mq = create_mq(SENSORS_MQ);

    const char *filename = "cts/cenario.txt";
    FILE *file = open_file(filename); // uses the modularized function to open the file

    sensors_thr = pthread_create(&sensors_id, NULL, getSensorsData, file); // Changed the argument from null to file(the last argument)
    if (sensors_thr != 0)
    {
        perror("Sensors: it wasn't possible to create the associated thread\n");
        exit(52);
    }
    sensors_thr = pthread_join(sensors_id, NULL);

    return 0;
}

<<<<<<< HEAD

void* getSensorsData(void *arg){
    // Part 1: take data from txt/csv file
    // Part 2: Convert data to can_msg format
    // Part 3: Send all four frames to sensors_mq    
    // Part 4: simple sleep timer;
=======
void *getSensorsData(void *arg)
{
    FILE *file = (FILE *)arg; // Recebe o arquivo como argumento
>>>>>>> 84ee8df0

    while (1)
    {
        // Read a new line from the file [SwR-9]
        if (read_sensor_data(file, &sensorsData))
        {
            can_car_cluster = conv2CANCarClusterData(sensorsData.on_off_aeb_system);
            can_velocity_sensor = conv2CANVelocityData(sensorsData.reverseEnabled, sensorsData.relative_velocity); // [SwR-10]
            can_obstacle_sensor = conv2CANObstacleData(sensorsData.has_obstacle, sensorsData.obstacle_distance);
            can_pedals_sensor = conv2CANPedalsData(sensorsData.brake_pedal, sensorsData.accelerator_pedal);

            write_mq(sensors_mq, &can_car_cluster);
            write_mq(sensors_mq, &can_velocity_sensor);
            write_mq(sensors_mq, &can_obstacle_sensor);
            write_mq(sensors_mq, &can_pedals_sensor);

            printf("New line.\n"); // This line is used for see the break of line
        }
        else
        {
            // If a new line can't be read, the end of the file was reached
            printf("EOF reached.\n");
            break;
        }

        sleep(1); // Wait for 1 second before reading the next line
    }

    fclose(file);
    return NULL;
}
#endif

// The location of information in the data frame location, in the following functions,
// is according to the dbc file in the requirements specification

<<<<<<< HEAD
/**
 * @brief Converts the AEB power status into a CAN Message
 * 
 * This function mounts the can message frame of the car cluster with the least
 * significant byte of the data frame being the power state of the AEB system. 
 * If it is on, it encapsulates 0x01, and if it is off, 0x00
 * 
 * @param on_off_aeb_system The power status of the AEB system (on or off)
 * 
 * @return The Car Cluster CAN Message with the power status of the AEB system 
 * 
 */

can_msg conv2CANCarClusterData(bool on_off_aeb_system){
=======
can_msg conv2CANCarClusterData(bool on_off_aeb_system)
{
>>>>>>> 84ee8df0
    can_msg aux = {.identifier = ID_CAR_C, .dataFrame = BASE_DATA_FRAME};

    // Enable or disable AEB data encapsulation
    if (on_off_aeb_system)
    {
        aux.dataFrame[0] = 0x01;
    }
    else
    {
        aux.dataFrame[0] = 0x00;
    }

    return aux;
}

<<<<<<< HEAD
/**
 * @brief Converts vehicle velocity data into a CAN message.
 * 
 * This function encapsulates the vehicle's relative velocity and direction 
 * into a CAN message format according to the DBC specification.
 * 
 * @param vehicle_direction Indicates the vehicle direction:
 *                                  - false: reverse
 *                                  - true: forward
 * @param relative_velocity The relative velocity of the vehicle in km/h
 * 
 * @return can_msg Encapsulated CAN message containing velocity and direction data. 
 * 
 */

can_msg conv2CANVelocityData(bool vehicle_direction, double relative_velocity){
=======
can_msg conv2CANVelocityData(bool vehicle_direction, double relative_velocity)
{
>>>>>>> 84ee8df0
    can_msg aux = {.identifier = ID_SPEED_S, .dataFrame = BASE_DATA_FRAME};

    // Vehicle direction (forward or reverse) data encapsulation
    if (vehicle_direction)
    {
        aux.dataFrame[2] = 0x01;
    }
    else
    {
        aux.dataFrame[2] = 0x00;
    }

    // Speed data ​​encapsulation
    unsigned int data_speed = relative_velocity / RES_SPEED_S;
    unsigned char ms_speed, ls_speed;
    ls_speed = data_speed;
    ms_speed = data_speed >> 8;

    // Defines most and least significant bytes, according to the DBC specification
    aux.dataFrame[0] = ls_speed;
    aux.dataFrame[1] = ms_speed;

    return aux;
}

<<<<<<< HEAD
/**
 * @brief Converts obstacle detection data into a CAN message.
 * 
 * This function encapsulates obstacle presence and distance into a CAN message 
 * format according to the DBC specification.
 * 
 * @param has_obstacle Boolean indicating the presence of an obstacle:
 *                     - true: Obstacle detected
 *                     - false: No obstacle detected
 * @param obstacle_distance Distance to the detected obstacle in meters.
 * 
 * @return can_msg Encapsulated CAN message containing obstacle detection and distance data.
 */

can_msg conv2CANObstacleData(bool has_obstacle, double obstacle_distance){
=======
can_msg conv2CANObstacleData(bool has_obstacle, double obstacle_distance)
{
>>>>>>> 84ee8df0
    can_msg aux = {.identifier = ID_OBSTACLE_S, .dataFrame = BASE_DATA_FRAME};

    // Obstacle detection data encapsulation
    if (has_obstacle)
    {
        aux.dataFrame[2] = 0x01;
    }
    else
    {
        aux.dataFrame[2] = 0x00;
    }

    // Obstacle distance data ​​encapsulation
    unsigned int data_distance = obstacle_distance / RES_OBSTACLE_S;
    unsigned char ms_distance, ls_distance;
    ls_distance = data_distance;
    ms_distance = data_distance >> 8;

    // Defines most and least significant bytes, according to the DBC specification
    aux.dataFrame[0] = ls_distance;
    aux.dataFrame[1] = ms_distance;

    return aux;
}

<<<<<<< HEAD
/**
 * @brief Converts brake and accelerator pedal activation data into a CAN message.
 * 
 * This function encapsulates the activation status of the brake and accelerator pedals 
 * into a CAN message format according to the DBC specification.
 * 
 * @param brake_pedal Boolean indicating the brake pedal status:
 *                    - true: Brake pedal pressed
 *                    - false: Brake pedal released
 * @param accelerator_pedal Boolean indicating the accelerator pedal status:
 *                          - true: Accelerator pedal pressed
 *                          - false: Accelerator pedal released
 * 
 * @return can_msg Encapsulated CAN message containing pedal activation data.
 */

can_msg conv2CANPedalsData(bool brake_pedal, bool accelerator_pedal){
=======
can_msg conv2CANPedalsData(bool brake_pedal, bool accelerator_pedal)
{
>>>>>>> 84ee8df0
    can_msg aux = {.identifier = ID_PEDALS, .dataFrame = BASE_DATA_FRAME};

    // Brake pedal activation data encapsulation
    if (brake_pedal)
    {
        aux.dataFrame[1] = 0x01;
    }
    else
    {
        aux.dataFrame[1] = 0x00;
    }

    // Accelerator pedal activation data encapsulation
    if (accelerator_pedal)
    {
        aux.dataFrame[0] = 0x01;
    }
    else
    {
        aux.dataFrame[0] = 0x00;
    }

    return aux;
}<|MERGE_RESOLUTION|>--- conflicted
+++ resolved
@@ -21,13 +21,9 @@
 
 can_msg can_car_cluster, can_velocity_sensor, can_obstacle_sensor, can_pedals_sensor;
 
-<<<<<<< HEAD
 #ifndef TEST_MODE 
-int main(){
-=======
 int main()
 {
->>>>>>> 84ee8df0
     int sensors_thr;
 
     sensors_mq = create_mq(SENSORS_MQ);
@@ -46,18 +42,8 @@
     return 0;
 }
 
-<<<<<<< HEAD
-
-void* getSensorsData(void *arg){
-    // Part 1: take data from txt/csv file
-    // Part 2: Convert data to can_msg format
-    // Part 3: Send all four frames to sensors_mq    
-    // Part 4: simple sleep timer;
-=======
-void *getSensorsData(void *arg)
+void* getSensorsData(void *arg)
 {
-    FILE *file = (FILE *)arg; // Recebe o arquivo como argumento
->>>>>>> 84ee8df0
 
     while (1)
     {
@@ -94,25 +80,8 @@
 // The location of information in the data frame location, in the following functions,
 // is according to the dbc file in the requirements specification
 
-<<<<<<< HEAD
-/**
- * @brief Converts the AEB power status into a CAN Message
- * 
- * This function mounts the can message frame of the car cluster with the least
- * significant byte of the data frame being the power state of the AEB system. 
- * If it is on, it encapsulates 0x01, and if it is off, 0x00
- * 
- * @param on_off_aeb_system The power status of the AEB system (on or off)
- * 
- * @return The Car Cluster CAN Message with the power status of the AEB system 
- * 
- */
-
-can_msg conv2CANCarClusterData(bool on_off_aeb_system){
-=======
 can_msg conv2CANCarClusterData(bool on_off_aeb_system)
 {
->>>>>>> 84ee8df0
     can_msg aux = {.identifier = ID_CAR_C, .dataFrame = BASE_DATA_FRAME};
 
     // Enable or disable AEB data encapsulation
@@ -128,27 +97,9 @@
     return aux;
 }
 
-<<<<<<< HEAD
-/**
- * @brief Converts vehicle velocity data into a CAN message.
- * 
- * This function encapsulates the vehicle's relative velocity and direction 
- * into a CAN message format according to the DBC specification.
- * 
- * @param vehicle_direction Indicates the vehicle direction:
- *                                  - false: reverse
- *                                  - true: forward
- * @param relative_velocity The relative velocity of the vehicle in km/h
- * 
- * @return can_msg Encapsulated CAN message containing velocity and direction data. 
- * 
- */
 
-can_msg conv2CANVelocityData(bool vehicle_direction, double relative_velocity){
-=======
 can_msg conv2CANVelocityData(bool vehicle_direction, double relative_velocity)
 {
->>>>>>> 84ee8df0
     can_msg aux = {.identifier = ID_SPEED_S, .dataFrame = BASE_DATA_FRAME};
 
     // Vehicle direction (forward or reverse) data encapsulation
@@ -174,26 +125,8 @@
     return aux;
 }
 
-<<<<<<< HEAD
-/**
- * @brief Converts obstacle detection data into a CAN message.
- * 
- * This function encapsulates obstacle presence and distance into a CAN message 
- * format according to the DBC specification.
- * 
- * @param has_obstacle Boolean indicating the presence of an obstacle:
- *                     - true: Obstacle detected
- *                     - false: No obstacle detected
- * @param obstacle_distance Distance to the detected obstacle in meters.
- * 
- * @return can_msg Encapsulated CAN message containing obstacle detection and distance data.
- */
-
-can_msg conv2CANObstacleData(bool has_obstacle, double obstacle_distance){
-=======
 can_msg conv2CANObstacleData(bool has_obstacle, double obstacle_distance)
 {
->>>>>>> 84ee8df0
     can_msg aux = {.identifier = ID_OBSTACLE_S, .dataFrame = BASE_DATA_FRAME};
 
     // Obstacle detection data encapsulation
@@ -219,28 +152,8 @@
     return aux;
 }
 
-<<<<<<< HEAD
-/**
- * @brief Converts brake and accelerator pedal activation data into a CAN message.
- * 
- * This function encapsulates the activation status of the brake and accelerator pedals 
- * into a CAN message format according to the DBC specification.
- * 
- * @param brake_pedal Boolean indicating the brake pedal status:
- *                    - true: Brake pedal pressed
- *                    - false: Brake pedal released
- * @param accelerator_pedal Boolean indicating the accelerator pedal status:
- *                          - true: Accelerator pedal pressed
- *                          - false: Accelerator pedal released
- * 
- * @return can_msg Encapsulated CAN message containing pedal activation data.
- */
-
-can_msg conv2CANPedalsData(bool brake_pedal, bool accelerator_pedal){
-=======
 can_msg conv2CANPedalsData(bool brake_pedal, bool accelerator_pedal)
 {
->>>>>>> 84ee8df0
     can_msg aux = {.identifier = ID_PEDALS, .dataFrame = BASE_DATA_FRAME};
 
     // Brake pedal activation data encapsulation

#include <stdio.h>
#include <stdlib.h>
#include <unistd.h>
#include <mqueue.h>
#include <stdbool.h>
#include <pthread.h>
#include "mq_utils.h"
#include "constants.h"
#include "actuators.h"
#include "dbc.h"
#include "log_utils.h"

#define LOOP_EMPTY_ITERATIONS_MAX 11

void *actuatorsResponseLoop(void *arg);
void actuatorsTranslateCanMsg(can_msg captured_frame);
void updateInternalActuatorsState(can_msg captured_frame);

mqd_t actuators_mq;
pthread_t actuators_id;

actuators_abstraction actuators_state = {
    .belt_tightness = false,
    .door_lock = true,
    .should_activate_abs = false,
    .alarm_led = false,
    .alarm_buzzer = true};

can_msg captured_can_frame = {
    .identifier = 0x0CFFB027,
    .dataFrame = {0xFF, 0xFF, 0xFF, 0xFF, 0xFF, 0xFF, 0xFF, 0xFF}};

int main()
{
    actuators_mq = open_mq(ACTUATORS_MQ);

    int actuators_thread;
    actuators_thread = pthread_create(&actuators_id, NULL, actuatorsResponseLoop, NULL);
    if (actuators_thread != 0)
    {
        perror("Actuators: it wasn't possible to create the associated thread\n");
        exit(54);
    }
    actuators_thread = pthread_join(actuators_id, NULL);

    return 0;
}

void *actuatorsResponseLoop(void *arg)
{
<<<<<<< HEAD
=======
    // Step 01: Recieve message from Message Queue, with new data sent by AEB
    // Step 02: Convert data from the AEB can_msg to actuators_state memory
    // Step 03: Do the right activation from the actuator ->
    // i.e., in our project, writing the correct expected output in a txt ou csv, since this is an abstraction
    // Step 04: sleep, waiting the next message -> loop

>>>>>>> 03f92032
    int empty_mq_counter = 0;
    while (empty_mq_counter < LOOP_EMPTY_ITERATIONS_MAX)
    {
        if (read_mq(actuators_mq, &captured_can_frame) != -1)
        {
            empty_mq_counter = 0;
            actuatorsTranslateCanMsg(captured_can_frame);
        }
        else
        {
            empty_mq_counter++;
        }

        uint32_t event_id = captured_can_frame.identifier; 

        log_event("AEB1", event_id, actuators_state); // [SwR-4]

        printf("belt_tightness: %s\n", actuators_state.belt_tightness ? "true" : "false");
        printf("door_lock: %s\n", actuators_state.door_lock ? "true" : "false");
        printf("should_activate_abs: %s\n", actuators_state.should_activate_abs ? "true" : "false");
        printf("alarm_led: %s\n", actuators_state.alarm_led ? "true" : "false");
        printf("alarm_buzzer: %s\n", actuators_state.alarm_buzzer ? "true" : "false");

        usleep(200000); // Deprected, change for function other later
    }

    printf("Actuators: empty_mq_counter reached the limit, exiting\n");
    return NULL;
}

void actuatorsTranslateCanMsg(can_msg captured_frame)
{
    switch (captured_frame.identifier)
    {
    case ID_AEB_S:
        updateInternalActuatorsState(captured_frame);
        break;
    case ID_EMPTY:
        printf("Actuators: Empty message received\n");
        break;
    default:
        printf("Actuators: CAN Identifier unknown\n");
        break;
    }
}

void updateInternalActuatorsState(can_msg captured_frame)
{
    if (captured_frame.dataFrame[1] == 0x01)
    {
        actuators_state.belt_tightness = true;
        actuators_state.door_lock = false;
        actuators_state.should_activate_abs = true;
        actuators_state.alarm_led = true;
        actuators_state.alarm_buzzer = true;
    }
    else if (captured_frame.dataFrame[0] == 0x01)
    {
        actuators_state.belt_tightness = false;
        actuators_state.door_lock = true;
        actuators_state.should_activate_abs = false;
        actuators_state.alarm_led = true;
        actuators_state.alarm_buzzer = true;
    }
    else
    {
        actuators_state.belt_tightness = false;
        actuators_state.door_lock = true;
        actuators_state.should_activate_abs = false;
        actuators_state.alarm_led = false;
        actuators_state.alarm_buzzer = false;
    }
}<|MERGE_RESOLUTION|>--- conflicted
+++ resolved
@@ -48,15 +48,6 @@
 
 void *actuatorsResponseLoop(void *arg)
 {
-<<<<<<< HEAD
-=======
-    // Step 01: Recieve message from Message Queue, with new data sent by AEB
-    // Step 02: Convert data from the AEB can_msg to actuators_state memory
-    // Step 03: Do the right activation from the actuator ->
-    // i.e., in our project, writing the correct expected output in a txt ou csv, since this is an abstraction
-    // Step 04: sleep, waiting the next message -> loop
-
->>>>>>> 03f92032
     int empty_mq_counter = 0;
     while (empty_mq_counter < LOOP_EMPTY_ITERATIONS_MAX)
     {

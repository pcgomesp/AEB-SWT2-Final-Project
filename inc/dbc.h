--- conflicted
+++ resolved
@@ -26,11 +26,8 @@
 //#define RES_ACCELERATION_S (1.0 / 1000.0)
 #define RES_ACCELERATION_DIV_S 1000
 
-<<<<<<< HEAD
-=======
 #define OFFSET_ACCELERATION_S -12500
 
->>>>>>> aa686628
 // Struct to simulate a CAN message
 typedef struct
 {
